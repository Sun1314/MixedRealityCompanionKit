--- conflicted
+++ resolved
@@ -101,19 +101,11 @@
                 connectOptions.Address);
 
             await monitor.ConnectAsync(connectOptions);
-<<<<<<< HEAD
             this.StatusMessage = string.Empty;
-
-            await this.RegisterDeviceAsync(
-                monitor, 
-                name);
-=======
-            this.StatusMessage = "";
 
             await this.RegisterDeviceAsync(
                 monitor, 
                 connectOptions.Name);
->>>>>>> 3d070d1a
         }
 
         /// <summary>
@@ -295,12 +287,8 @@
         /// Implementation of the reconnect to devices command.
         /// </summary>
         /// <returns>Task object used for tracking method completion.</returns>
-<<<<<<< HEAD
-        private async Task ReconnectToDevicesAsync()
-=======
         private async Task ReconnectToDevicesAsync(
             StorageFile sessionFile = null)
->>>>>>> 3d070d1a
         {
             // TODO: allow the user to cancel this if it is taking too long
 
@@ -309,34 +297,19 @@
 
             // Defer updating common apps until all devices have reconnected
             this.suppressRefreshCommonApps = true;
-<<<<<<< HEAD
-            
-            List<ConnectionInformation> connections = await this.LoadConnectionsAsync();
-=======
 
             List<ConnectionInformation> connections = await this.ReadSessionFileAync(sessionFile);
->>>>>>> 3d070d1a
 
             foreach (ConnectionInformation connectionInfo in connections)
             {
                 ConnectOptions connectOptions = new ConnectOptions(
                     connectionInfo.Address,
-<<<<<<< HEAD
-                    this.UserName,
-                    this.Password,
-                    false);
-
-                await this.ConnectToDeviceAsync(
-                    connectOptions,
-                    connectionInfo.Name,
-=======
                     connectionInfo.Name,
                     this.UserName,
                     this.Password);
 
                 await this.ConnectToDeviceAsync(
                     connectOptions,
->>>>>>> 3d070d1a
                     true); // Do not show the connect dialog on re-connect.
             }
 
@@ -419,11 +392,7 @@
 
             this.UpdateCommonAppsCollection(commonAppNames);
 
-<<<<<<< HEAD
             this.StatusMessage = string.Empty;
-=======
-            this.StatusMessage = "";
->>>>>>> 3d070d1a
         }
 
         /// <summary>
