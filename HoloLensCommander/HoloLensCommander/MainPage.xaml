﻿<Page
    x:Class="HoloLensCommander.MainPage"
    xmlns="http://schemas.microsoft.com/winfx/2006/xaml/presentation"
    xmlns:x="http://schemas.microsoft.com/winfx/2006/xaml"
    xmlns:local="using:HoloLensCommander"
    xmlns:d="http://schemas.microsoft.com/expression/blend/2008"
    xmlns:mc="http://schemas.openxmlformats.org/markup-compatibility/2006"
    mc:Ignorable="d">

    <UserControl.Resources>
        <Style TargetType="RadioButton">
            <Setter Property="MinWidth" Value="0"/>
        </Style>
    </UserControl.Resources>

    <Grid>
        <Grid.ColumnDefinitions>
            <ColumnDefinition Width="310"/>
            <ColumnDefinition Width="600*"/>
        </Grid.ColumnDefinitions>
        <Grid.RowDefinitions>
            <RowDefinition Height="50"/>
            <RowDefinition Height="*"/>
            <RowDefinition Height="40"/>
        </Grid.RowDefinitions>

        <!-- Column 0 controls -->
        <Canvas Grid.Column="0" Grid.Row="0"
                x:Name="appControls"
                Background="White"
                HorizontalAlignment="Stretch" VerticalAlignment="Stretch">
            <Button 
                x:Name="connectToDevice"
                Content="Register"
                ToolTipService.ToolTip="Register your device"
                Command="{Binding Path=ConnectToDeviceCommand}" 
                IsEnabled="{Binding Path=CredentialsSet}"
                Width="75" Height="40"
                Canvas.Top="5" Canvas.Left="10"/>
            <Button 
                Content="&#xE192;" 
                ToolTipService.ToolTip="Set the connection credentials"
                Command="{Binding Path=ShowSetCredentialsCommand}"
                FontFamily="Segoe MDL2 Assets"
                Width="50" Height="40"
                Canvas.Top="5" Canvas.Left="90"/>
            <Button 
                Content="&#xE179;" 
                ToolTipService.ToolTip="Reconnect to previous device session"
                Command="{Binding Path=ReconnectPreviousSessionCommand}"
                IsEnabled="{Binding Path=CanReconnectDevices}"
                FontFamily="Segoe MDL2 Assets"
                Width="50" Height="40"
                Canvas.Top="5" Canvas.Left="145"/>
            <Button 
                Content="&#xE115;" 
                ToolTipService.ToolTip="Adjust application settings"
                Command="{Binding Path=ShowSettingsCommand}"
                FontFamily="Segoe MDL2 Assets"
                Width="50" Height="40" 
                Canvas.Top="5" Canvas.Left="240"/>
        </Canvas>
        <ScrollViewer Grid.Column="0" Grid.Row="1" Grid.RowSpan="2"
            VerticalScrollBarVisibility="Auto" VerticalScrollMode="Auto">
            <StackPanel
                Background="White" Height="Auto">
                <Canvas
                    x:Name="applicationControls"
                    HorizontalAlignment="Left" VerticalAlignment="Top"
                    Width="280" Height="315" Margin="10,0,0,0">
                    <Border 
                        BorderBrush="Black" BorderThickness="1"
                        Width="280" Height="305"/>
                    <TextBlock 
                        x:Name="commonAppsLabel" 
                        Text="Common Applications" 
                        TextWrapping="NoWrap" FontSize="20"
                        Canvas.Left="10" Canvas.Top="10"/>
                    <ComboBox 
                        x:Name="commonAppsList"
                        ToolTipService.ToolTip="Applications installed on all connected devices"
                        ItemsSource="{Binding Path=CommonDeviceApps}"
                        SelectedItem="{Binding Path=SelectedApp, Mode=TwoWay, UpdateSourceTrigger=PropertyChanged}"
                        IsEnabled="{Binding Path=HaveRegisteredDevices}"
                        Width="191"
                        Canvas.Left="10" Canvas.Top="43"/>
                    <Button 
                        x:Name="refreshApps" 
                        Content="&#xE777;" 
                        ToolTipService.ToolTip="Refresh the list of applications"
                        Command="{Binding Path=RefreshCommonAppsCommand}"
                        IsEnabled="{Binding Path=HaveRegisteredDevices}"
                        HorizontalAlignment="Stretch" VerticalAlignment="Top" 
                        FontFamily="Segoe MDL2 Assets" FontSize="20"
                        Width="50" Height="40"
                        Canvas.Left="220" Canvas.Top="39"/>
                    <Button 
                        x:Name="launchApp" 
                        Content="Run"
                        ToolTipService.ToolTip="Run the selected app on the selected devices"
                        Command="{Binding Path=LaunchAppCommand}"
                        IsEnabled="{Binding Path=HaveRegisteredDevices}"
                        HorizontalAlignment="Stretch" VerticalAlignment="Top" 
                        FontSize="20"
                        Width="122" Height="50"
                        Canvas.Left="10" Canvas.Top="96"/>
                    <Button
                        x:Name="closeAllApps"
                        Content="Close All"
                        ToolTipService.ToolTip="Stops all applications on the selected devices"
                        Command="{Binding Path=CloseAllAppsCommand}" 
                        IsEnabled="{Binding Path=HaveRegisteredDevices}"
                        HorizontalAlignment="Left" VerticalAlignment="Top" 
                        FontSize="20"
                        Width="122" Height="50" 
                        Canvas.Left="148" Canvas.Top="96"/>
                    <Button 
                        x:Name="installApp" 
                        Content="Install"
                        ToolTipService.ToolTip="Install an app on the selected devices"
                        Command="{Binding Path=InstallAppCommand}"
                        IsEnabled="{Binding Path=HaveRegisteredDevices}"
                        HorizontalAlignment="Stretch" VerticalAlignment="Top" 
                        FontSize="20"
                        Width="122" Height="50"
                        Canvas.Left="10" Canvas.Top="163"/>
                    <Button 
                        x:Name="uninstallApp" 
                        Content="Uninstall"
                        ToolTipService.ToolTip="Uninstalls the selected store or sideloaded app on the selected devices"
                        Command="{Binding Path=UninstallAppCommand}"
                        IsEnabled="{Binding Path=HaveRegisteredDevices}"
                        HorizontalAlignment="Stretch" VerticalAlignment="Top" 
                        FontSize="20"
                        Width="122" Height="50"
                        Canvas.Left="148" Canvas.Top="163"/>
                    <Button 
                        x:Name="uninstallAllApps" 
                        Content="Remove Sideloaded Apps"
                        ToolTipService.ToolTip="Uninstalls all sideloaded apps on the selected devices"
                        Command="{Binding Path=UninstallAllAppsCommand}"
                        IsEnabled="{Binding Path=HaveRegisteredDevices}"
                        HorizontalAlignment="Stretch" VerticalAlignment="Top" 
                        FontSize="20"
                        Width="260" Height="50"
                        Canvas.Left="10" Canvas.Top="235"/>
                </Canvas>
                <Canvas
                    x:Name="mixedRealityControls"
                    HorizontalAlignment="Left" VerticalAlignment="Top"
                    Width="280" Height="210" Margin="10,0,0,0">
                    <Border 
                        BorderBrush="Black" BorderThickness="1"
                        Width="280" Height="200"/>
                    <TextBlock 
                        x:Name="mixedRealityLabel"
                        Text="Mixed Reality Capture"
                        FontSize="20"
                        Canvas.Left="10" Canvas.Top="10"/>
                    <Button 
                        x:Name="startMrcRecording"
                        Content="Start"
                        ToolTipService.ToolTip="Start Mixed Reality recording on the selected devices"
                        Command="{Binding Path=StartMixedRealityRecordingCommand}" 
                        IsEnabled="{Binding Path=HaveRegisteredDevices}"
                        FontSize="20"
                        Width="75" Height="50" Canvas.Left="10" Canvas.Top="42"/>
                    <Button 
                        x:Name="stopMrcRecording"
                        Content="Stop"
                        ToolTipService.ToolTip="Stop Mixed Reality recording on the selected devices"
                        Command="{Binding Path=StopMixedRealityRecordingCommand}" 
                        IsEnabled="{Binding Path=HaveRegisteredDevices}"
                        FontSize="20"
                        Width="75" Height="50" Canvas.Left="103" Canvas.Top="42"/>
                    <Button 
                        x:Name="saveMrcFiles"
                        Content="Save"
                        ToolTipService.ToolTip="Save Mixed Reality files from the selected devices"
                        Command="{Binding Path=SaveMixedRealityFilesCommand}" 
                        IsEnabled="{Binding Path=HaveRegisteredDevices}"
                        FontSize="20"
                        Width="75" Height="50" Canvas.Left="195" Canvas.Top="42"/>
                    <CheckBox 
                        x:Name="deleteOnSave" 
                        Content="Delete files after saving" 
                        ToolTipService.ToolTip="Delete Mixed Reality files from the selected devices after they have been saved?"
                        IsChecked="{Binding Path=DeleteMixedRealityFilesAfterSave, Mode=TwoWay, UpdateSourceTrigger=PropertyChanged}"
                        IsEnabled="{Binding Path=HaveRegisteredDevices}"
                        FontSize="18"
                        Canvas.Left="10" Canvas.Top="102"/>
                    <Button
                            x:Name="wipeCameraRoll"
                            Content="Clear Camera Roll"
                            ToolTipService.ToolTip="Remove camera roll files"
                            Command="{Binding Path=WipeCameraRollCommand}" 
                            IsEnabled="{Binding Path=HaveRegisteredDevices}"
                            HorizontalAlignment="Right" VerticalAlignment="Top" 
                            Width="260" Height="50" 
                            FontSize="20" Canvas.Left="10" Canvas.Top="139"/>
                </Canvas>

                <Canvas
                    x:Name="deviceControls"
                    HorizontalAlignment="Left" VerticalAlignment="Top"
                    Width="280" Height="115" Margin="10,0,0,0">
                    <Border 
                        BorderBrush="Black" BorderThickness="1"
                        Width="280" Height="105">
                    </Border>
                    <TextBlock 
                        x:Name="deviceControl"
                        Text="Device Control"
                        FontSize="20"
                        Canvas.Left="10" Canvas.Top="10"/>
                    <Button
                        x:Name="rebootDevices"
                        Content="&#xEA6A;"
                        ToolTipService.ToolTip="Reboot the selected devices"
                        Command="{Binding Path=RebootDevicesCommand}" 
                        IsEnabled="{Binding Path=HaveRegisteredDevices}"
                        HorizontalAlignment="Left" VerticalAlignment="Top" 
                        FontFamily="Segoe MDL2 Assets" FontSize="20"
                        Width="70" Height="50" 
                        Canvas.Left="10" Canvas.Top="42"/>
                    <Button
                        x:Name="shutdownDevices"
                        Content="&#xE7BA;"
                        ToolTipService.ToolTip="Shutdown the selected devices"
                        Command="{Binding Path=ShutdownDevicesCommand}" 
                        IsEnabled="{Binding Path=HaveRegisteredDevices}"
                        HorizontalAlignment="Right" VerticalAlignment="Top" 
                        FontFamily="Segoe MDL2 Assets" FontSize="20"
                        Width="70" Height="50" 
                        Canvas.Left="107" Canvas.Top="42"/>
                    <Button
                        x:Name="forgetDevices"
                        Content="&#xE74D;"
                        ToolTipService.ToolTip="Unregister ALL connected devices"
                        Command="{Binding Path=ForgetConnectionsCommand}" 
                        IsEnabled="{Binding Path=HaveRegisteredDevices}"
                        HorizontalAlignment="Right" VerticalAlignment="Top" 
                        Width="70" Height="50" 
                        FontFamily="Segoe MDL2 Assets" FontSize="20" 
                        Canvas.Left="200" Canvas.Top="42"/>
                </Canvas>
            </StackPanel>
        </ScrollViewer>

        <!-- Column 1 controls -->
        <Canvas Grid.Column="1" Grid.Row="0"
                HorizontalAlignment="Stretch"
                Background="White">
<<<<<<< HEAD
=======
            <Button 
                Content="&#xED43;" 
                ToolTipService.ToolTip="Open a saved device session file"
                Command="{Binding Path=LoadSessionFileCommand}"
                FontFamily="Segoe MDL2 Assets"
                Width="50" Height="40"
                Canvas.Top="5"/>
            <!-- TODO -->
            <Button 
                Content="&#xE28F;" 
                ToolTipService.ToolTip="Save device session file"
                Command="{Binding Path=SaveSessionFileCommand}"
                IsEnabled="{Binding Path=HaveRegisteredDevices}"
                FontFamily="Segoe MDL2 Assets"
                Width="50" Height="40"
                Canvas.Top="5" Canvas.Left="55"/>
>>>>>>> 3d070d1a
            <Button 
                    x:Name="selectAll"
                    Content="Select All"
                    ToolTipService.ToolTip="Selects all connected devices"
                    Command="{Binding Path=SelectAllDevicesCommand}" 
                    IsEnabled="{Binding Path=HaveRegisteredDevices}"
                    HorizontalAlignment="Left" VerticalAlignment="Top" 
                    Width="110" Height="40" 
<<<<<<< HEAD
                    Canvas.Left="5" Canvas.Top="5"/>
=======
                    Canvas.Left="130" Canvas.Top="5"/>
>>>>>>> 3d070d1a
            <Button 
                    x:Name="selectNone"
                    Content="Select None"
                    ToolTipService.ToolTip="Deselects all connected devices"
                    Command="{Binding Path=DeselectAllDevicesCommand}" 
                    IsEnabled="{Binding Path=HaveRegisteredDevices}"
                    HorizontalAlignment="Left" VerticalAlignment="Top" 
                    Width="110" Height="40" 
<<<<<<< HEAD
                    Canvas.Left="120" Canvas.Top="5"/>
=======
                    Canvas.Left="245" Canvas.Top="5"/>
>>>>>>> 3d070d1a
            <RadioButton 
                    x:Name="allDevices" 
                    GroupName="deviceTypeFilters"
                    Content="All"
                    Command="{Binding Path=UseAllDevicesFilterCommand}"
                    IsChecked="True"
                    HorizontalAlignment="Left" Width="60" 
<<<<<<< HEAD
                    Canvas.Left="240" Canvas.Top="8"/>
=======
                    Canvas.Left="365" Canvas.Top="8"/>
>>>>>>> 3d070d1a
            <RadioButton 
                    x:Name="holoLensDevices" 
                    GroupName="deviceTypeFilters"
                    Content="HoloLens" 
                    Command="{Binding Path=UseHoloLensFilterCommand}"
                    HorizontalAlignment="Left" Width="110" 
<<<<<<< HEAD
                    Canvas.Left="310" Canvas.Top="8"/>
=======
                    Canvas.Left="435" Canvas.Top="8"/>
>>>>>>> 3d070d1a
            <RadioButton 
                    x:Name="desktopDevices" 
                    GroupName="deviceTypeFilters"
                    Content="Windows PC" 
                    Command="{Binding Path=UseDesktopFilterCommand}"
                    HorizontalAlignment="Left" Width="130" 
<<<<<<< HEAD
                    Canvas.Left="420" Canvas.Top="8"/>
=======
                    Canvas.Left="545" Canvas.Top="8"/>
>>>>>>> 3d070d1a
        </Canvas>
        <ScrollViewer Grid.Column="1" Grid.Row="1"
            VerticalScrollBarVisibility="Auto" VerticalScrollMode="Auto">
            <ListBox 
                x:Name="listBox" 
                ItemsSource="{Binding Path=RegisteredDevices}"
                Padding="0"
                ScrollViewer.HorizontalScrollBarVisibility="Auto" ScrollViewer.HorizontalScrollMode="Auto"/>
        </ScrollViewer>
        <Canvas Grid.Row="2" Grid.Column="1"
                Background="White">
            <Button
                x:Name="clearStatus"
                Content="&#xE947;"
                ToolTipService.ToolTip="Clear status message"
                Command="{Binding Path=ClearStatusMessageCommand}"
                FontFamily="Segoe MDL2 Assets"
                Width="40" Height="30"
                Canvas.Left="0" Canvas.Top="5"/>
            <TextBlock
                x:Name="statusMessage" 
                Text="{Binding Path=StatusMessage}"
                TextWrapping="NoWrap" FontSize="16"
                HorizontalAlignment="Stretch"
                Canvas.Left="65" Canvas.Top="7"/>
        </Canvas>
    </Grid>
</Page><|MERGE_RESOLUTION|>--- conflicted
+++ resolved
@@ -251,8 +251,6 @@
         <Canvas Grid.Column="1" Grid.Row="0"
                 HorizontalAlignment="Stretch"
                 Background="White">
-<<<<<<< HEAD
-=======
             <Button 
                 Content="&#xED43;" 
                 ToolTipService.ToolTip="Open a saved device session file"
@@ -269,7 +267,6 @@
                 FontFamily="Segoe MDL2 Assets"
                 Width="50" Height="40"
                 Canvas.Top="5" Canvas.Left="55"/>
->>>>>>> 3d070d1a
             <Button 
                     x:Name="selectAll"
                     Content="Select All"
@@ -278,11 +275,7 @@
                     IsEnabled="{Binding Path=HaveRegisteredDevices}"
                     HorizontalAlignment="Left" VerticalAlignment="Top" 
                     Width="110" Height="40" 
-<<<<<<< HEAD
-                    Canvas.Left="5" Canvas.Top="5"/>
-=======
                     Canvas.Left="130" Canvas.Top="5"/>
->>>>>>> 3d070d1a
             <Button 
                     x:Name="selectNone"
                     Content="Select None"
@@ -291,11 +284,7 @@
                     IsEnabled="{Binding Path=HaveRegisteredDevices}"
                     HorizontalAlignment="Left" VerticalAlignment="Top" 
                     Width="110" Height="40" 
-<<<<<<< HEAD
-                    Canvas.Left="120" Canvas.Top="5"/>
-=======
                     Canvas.Left="245" Canvas.Top="5"/>
->>>>>>> 3d070d1a
             <RadioButton 
                     x:Name="allDevices" 
                     GroupName="deviceTypeFilters"
@@ -303,33 +292,21 @@
                     Command="{Binding Path=UseAllDevicesFilterCommand}"
                     IsChecked="True"
                     HorizontalAlignment="Left" Width="60" 
-<<<<<<< HEAD
-                    Canvas.Left="240" Canvas.Top="8"/>
-=======
                     Canvas.Left="365" Canvas.Top="8"/>
->>>>>>> 3d070d1a
             <RadioButton 
                     x:Name="holoLensDevices" 
                     GroupName="deviceTypeFilters"
                     Content="HoloLens" 
                     Command="{Binding Path=UseHoloLensFilterCommand}"
                     HorizontalAlignment="Left" Width="110" 
-<<<<<<< HEAD
-                    Canvas.Left="310" Canvas.Top="8"/>
-=======
                     Canvas.Left="435" Canvas.Top="8"/>
->>>>>>> 3d070d1a
             <RadioButton 
                     x:Name="desktopDevices" 
                     GroupName="deviceTypeFilters"
                     Content="Windows PC" 
                     Command="{Binding Path=UseDesktopFilterCommand}"
                     HorizontalAlignment="Left" Width="130" 
-<<<<<<< HEAD
-                    Canvas.Left="420" Canvas.Top="8"/>
-=======
                     Canvas.Left="545" Canvas.Top="8"/>
->>>>>>> 3d070d1a
         </Canvas>
         <ScrollViewer Grid.Column="1" Grid.Row="1"
             VerticalScrollBarVisibility="Auto" VerticalScrollMode="Auto">
