﻿// Copyright (c) Microsoft Corporation. All rights reserved.
// Licensed under the MIT License. See LICENSE in the project root for license information.

using System;
using System.Threading;
using System.Threading.Tasks;
using Windows.Security.Cryptography.Certificates;
using Microsoft.Tools.WindowsDevicePortal;
using static Microsoft.Tools.WindowsDevicePortal.DevicePortal;
using Windows.UI.Core;

namespace HoloLensCommander
{
    /// <summary>
    /// Class that provides the relevant functionality of the Windows Device Portal.
    /// </summary>
    public partial class DeviceMonitor
    {
        /// <summary>
        /// Connects to a device.
        /// </summary>
        /// <param name="options">Options that specify how the connection is to be established.</param>
        /// <returns></returns>
        public async Task ConnectAsync(
            ConnectOptions options)
        {
            this.connectOptions = options;

            string address = this.connectOptions.Address.ToLower();

            if (!address.StartsWith("http"))
            {
                string scheme = "https";

                if ((address == DefaultConnectionAddress) ||
                    (address == DefaultConnectionAddressAsIp))
                {
                    scheme = "http";
                }

                address = string.Format(
                    "{0}://{1}",
                    scheme,
                    address);
            }

<<<<<<< HEAD
            // TODO: provide UI to auto-append the default PC Windows Device Portal port
            //if (this.connectOptions.ConnectingToDesktopPC)
            //{
            //    string s = address.Substring(address.IndexOf("//"));
            //    if (!s.Contains(":"))
            //    {
            //        // Append the default Windows Device Portal port for Desktop PC connections.
            //        address += ":50443";
            //    }
            //}
=======
            if (this.connectOptions.ConnectingToDesktopPC)
            {
                string s = address.Substring(address.IndexOf("//"));
                if (!s.Contains(":"))
                {
                    // Append the default Windows Device Portal port for Desktop PC connections.
                    address += ":50443";
                }
            }
>>>>>>> 3d070d1a

            this.devicePortalConnection = new DefaultDevicePortalConnection(
                    address,
                    this.connectOptions.UserName,
                    this.connectOptions.Password);
            this.devicePortal = new DevicePortal(this.devicePortalConnection);

            await this.CheckHeartbeatAsync();
        }

        /// <summary>
        /// Establish a connection to the device.
        /// </summary>
        /// <returns></returns>
        /// <returns>Task object used for tracking method completion.</returns>
        internal async Task EstablishConnection()
        {
            try
            {
<<<<<<< HEAD
                // Get the device certificate
                Certificate certificate = await this.devicePortal.GetRootDeviceCertificateAsync(true);
=======
                Certificate certificate = null;

                if (!this.connectOptions.UseInstalledCertificate)
                {
                    // Get the device certificate
                    certificate = await this.devicePortal.GetRootDeviceCertificateAsync(true);
                }
>>>>>>> 3d070d1a

                // Establish the connection to the device.
                this.devicePortal.ConnectionStatus += DevicePortal_ConnectionStatus;
                Task t = this.devicePortal.ConnectAsync(
                    this.connectOptions.Ssid,
                    this.connectOptions.NetworkKey,
                    updateConnection: this.connectOptions.UpdateConnection,
                    manualCertificate: certificate);
            }
            catch
            {
                this.firstContact = false;
            }
        }

        /// <summary>
        /// Handles the ConnectionStatus event.
        /// </summary>
        /// <param name="sender">The object which sent this event.</param>
        /// <param name="args">Event arguments.</param>
        private void DevicePortal_ConnectionStatus(
            DevicePortal sender, 
            DeviceConnectionStatusEventArgs args)
        {
            if (args.Status == DeviceConnectionStatus.Connected)
            {
                // Connection successfully established.
                this.firstContact = true;
                this.devicePortal = sender;
                this.devicePortal.AppInstallStatus += DevicePortal_AppInstallStatus;
                this.devicePortal.ConnectionStatus -= DevicePortal_ConnectionStatus;

<<<<<<< HEAD
                //    if (this.connectOptions.DeployNameToDevice)
                //    {
                //        if (await this.SetDeviceNameAsync(this.connectOptions.Name))
                //        {
                //            await this.RebootAsync();
                //        }
                //    }
=======
                if (this.connectOptions.DeployNameToDevice)
                {
                    Task.Run(
                        async () =>
                        {
                            if (await this.SetDeviceNameAsync(this.connectOptions.Name))
                            {
                                await this.RebootAsync();
                            }
                        }); // BUGBUG - needed? .Wait();
                }
>>>>>>> 3d070d1a
            }
            else if (args.Status == DeviceConnectionStatus.Failed)
            {
                // Connection failed.
                this.firstContact = false;
                this.devicePortal.ConnectionStatus -= DevicePortal_ConnectionStatus;

                throw new Exception(args.Message);
            }
        }

        /// <summary>
        /// Deletes a mixed reality file from the device.
        /// </summary>
        /// <param name="fileName">The name of the file to be deleted./param>
        /// <returns>Task object used for tracking method completion.</returns>
        public async Task DeleteMixedRealityFile(string fileName)
        {
            await this.devicePortal.DeleteMrcFileAsync(fileName);
        }

        /// <summary>
        /// Disconnects from the device by stopping the heartbeat.
        /// </summary>
        public void Disconnect()
        {
            // Stop the timer.
            this.heartbeatTimer.Change(
                Timeout.Infinite,
                Timeout.Infinite);
        }

        /// <summary>
        /// Gets the collection of installed applications.
        /// </summary>
        /// <returns>AppPackages object describing the installed applications.</returns>
        public async Task<AppPackages> GetInstalledApplicationsAsync()
        {
            return await this.devicePortal.GetInstalledAppPackagesAsync();
        }

        /// <summary>
        /// Gets the name of the device.
        /// </summary>
        /// <returns>The device's name.</returns>
        public async Task<string> GetMachineNameAsync()
        {
            return await this.devicePortal.GetDeviceNameAsync();
        }

        /// <summary>
        /// Downloads a mixed reality file.
        /// </summary>
        /// <param name="fileName">The name of the file to download</param>
        /// <returns>Byte array containing the file data.</returns>
        public async Task<byte[]> GetMixedRealityFileAsync(string fileName)
        {
            return await this.devicePortal.GetMrcFileDataAsync(
                fileName,
                false);
        }

        /// <summary>
        /// Gets the names of the mixed reality files.
        /// </summary>
        /// <returns>MrcFileList object describing the collection of files.</returns>
        public async Task<MrcFileList> GetMixedRealityFileListAsync()
        {
            return await this.devicePortal.GetMrcFileListAsync();
        }

        /// <summary>
        /// Gets the Uri providing the live mixed reality data.
        /// </summary>
        /// <returns>Uri to the mixed reality data stream.</returns>
        public Uri GetMixedRealityViewUri()
        {
            return this.devicePortal.GetLowResolutionMrcLiveStreamUri(
                true,   // Include holograms.
                true,   // Include color camera.
                true,  // Include microphone.
                true); // Include application audio.
        }

        /// <summary>
        /// Gets the collection of running processes.
        /// </summary>
        /// <returns>AppPackages object describing the running processes.</returns>
        public async Task<RunningProcesses> GetRunningProcessesAsync()
        {
            return await this.devicePortal.GetRunningProcessesAsync();
        }

        /// <summary>
        /// Installs an application on this device.
        /// </summary>
        /// <param name="installFiles">Object describing the file(s) required to install an application.</param>
        /// <returns>Task object used for tracking method completion.</returns>
        public async Task InstallApplicationAsync(AppInstallFiles installFiles)
        {
            await Task.Run(
                async () =>
                {
                    await this.devicePortal.InstallApplicationAsync(
                        null,
                        installFiles.AppPackageFile,
                        installFiles.AppDependencyFiles,
                        installFiles.AppCertificateFile);
                });
        }

        /// <summary>
        /// Launches an application on this device.
        /// </summary>
        /// <param name="appId">The application identifier.</param>
        /// <param name="packageName">The name of the application package.</param>
        /// <returns>The processes identifier of the applicaition.</returns>
        public async Task<int> LaunchApplicationAsync(
            string appId,
            string packageName)
        {
            return await this.devicePortal.LaunchApplicationAsync(
                appId,
                packageName);
        }

        /// <summary>
        /// Reboots this device.
        /// </summary>
        /// <returns>Task object used for tracking method completion.</returns>
        public async Task RebootAsync()
        {
            await this.devicePortal.RebootAsync();

            // Force re-establishing the connection.
            // This is needed in case the device's name has been changed.
            this.firstContact = false;
        }

        /// <summary>
        /// Set the name of the device.
        /// </summary>
        /// <param name="name">The new name for the device.</param>
        /// <returns>Task object used for tracking method completion.</returns>
        /// <remarks>The name change does not go into effect until the device has been rebooted.</remarks>
        public async Task<bool> SetDeviceNameAsync(string name)
        {
            if (this.MachineName == name) { return false; }

            await this.devicePortal.SetDeviceNameAsync(name);
            this.MachineName = name;

            return true;
        }

        /// <summary>
        /// Updates the interpupilary distance on the device.
        /// </summary>
        /// <param name="ipd">The value to set as the user's interpupilary distance.</param>
        /// <returns>Task object used for tracking method completion.</returns>
        public async Task SetIpd(float ipd)
        {
            await this.devicePortal.SetInterPupilaryDistanceAsync(ipd);
        }

        /// <summary>
        /// Shuts down this device.
        /// </summary>
        /// <returns>Task object used for tracking method completion.</returns>
        public async Task ShutdownAsync()
        {
            await this.devicePortal.ShutdownAsync();    
        }

        /// <summary>
        /// Starts a mixed reality recording on this device.
        /// </summary>
        /// <returns>Task object used for tracking method completion.</returns>
        public async Task StartMixedRealityRecordingAsync()
        {
            await this.devicePortal.StartMrcRecordingAsync(
                true,       // Include holograms.
                true,       // Include color camera.
                true,       // Include microphone audio.
                true);      // Include application audio.
        }

        /// <summary>
        /// Stops the mixed reality recording on this device.
        /// </summary>
        /// <returns>Task object used for tracking method completion.</returns>
        public async Task StopMixedRealityRecordingAsync()
        {
            await this.devicePortal.StopMrcRecordingAsync();
        }

        /// <summary>
        /// Stops all running applications on this device.
        /// </summary>
        /// <returns>Task object used for tracking method completion.</returns>
        public async Task TerminateAllApplicationsAsync()
        {
            RunningProcesses runningApps = await this.GetRunningProcessesAsync();

            foreach (DeviceProcessInfo processInfo in runningApps.Processes)
            {
                // Do not terminate the shell.
                if (ShellApp.ToLower() == processInfo.Name.ToLower())
                {
                    continue;
                }

                if (!string.IsNullOrWhiteSpace(processInfo.PackageFullName))
                {
                    await this.TerminateApplicationAsync(processInfo.PackageFullName);
                }
            }
        }

        /// <summary>
        /// Stops a single application on this device.
        /// </summary>
        /// <param name="packageName">Package name of the application to stop.</param>
        /// <returns>Task object used for tracking method completion.</returns>
        public async Task TerminateApplicationAsync(string packageName)
        {
            await this.devicePortal.TerminateApplicationAsync(packageName) ;
        }

        /// <summary>
        /// Uninstalls an application on this device.
        /// </summary>
        /// <param name="packageName">Package name of the application to uninstall.</param>
        /// <returns>Task object used for tracking method completion.</returns>
        public async Task UninstallApplicationAsync(string packageName)
        {
            await this.devicePortal.UninstallApplicationAsync(packageName);
        }

        private void DevicePortal_AppInstallStatus(
            DevicePortal sender, 
            ApplicationInstallStatusEventArgs args)
        {
            NotifyAppInstallStatus(args);
        }

        private void NotifyAppInstallStatus(
            ApplicationInstallStatusEventArgs args)
        {
            if (!this.dispatcher.HasThreadAccess)
            {
                // Assigning the return value of RunAsync to a Task object to avoid 
                // warning 4014 (call is not awaited).
                Task t = this.dispatcher.RunAsync(
                    CoreDispatcherPriority.Normal,
                    () =>
                    {
                        this.NotifyAppInstallStatus(args);
                    }).AsTask();
                return;
            }

            this.AppInstallStatus?.Invoke(
                this, 
                args);
        }
    }
}<|MERGE_RESOLUTION|>--- conflicted
+++ resolved
@@ -44,18 +44,6 @@
                     address);
             }
 
-<<<<<<< HEAD
-            // TODO: provide UI to auto-append the default PC Windows Device Portal port
-            //if (this.connectOptions.ConnectingToDesktopPC)
-            //{
-            //    string s = address.Substring(address.IndexOf("//"));
-            //    if (!s.Contains(":"))
-            //    {
-            //        // Append the default Windows Device Portal port for Desktop PC connections.
-            //        address += ":50443";
-            //    }
-            //}
-=======
             if (this.connectOptions.ConnectingToDesktopPC)
             {
                 string s = address.Substring(address.IndexOf("//"));
@@ -65,7 +53,6 @@
                     address += ":50443";
                 }
             }
->>>>>>> 3d070d1a
 
             this.devicePortalConnection = new DefaultDevicePortalConnection(
                     address,
@@ -85,10 +72,6 @@
         {
             try
             {
-<<<<<<< HEAD
-                // Get the device certificate
-                Certificate certificate = await this.devicePortal.GetRootDeviceCertificateAsync(true);
-=======
                 Certificate certificate = null;
 
                 if (!this.connectOptions.UseInstalledCertificate)
@@ -96,7 +79,6 @@
                     // Get the device certificate
                     certificate = await this.devicePortal.GetRootDeviceCertificateAsync(true);
                 }
->>>>>>> 3d070d1a
 
                 // Establish the connection to the device.
                 this.devicePortal.ConnectionStatus += DevicePortal_ConnectionStatus;
@@ -129,15 +111,6 @@
                 this.devicePortal.AppInstallStatus += DevicePortal_AppInstallStatus;
                 this.devicePortal.ConnectionStatus -= DevicePortal_ConnectionStatus;
 
-<<<<<<< HEAD
-                //    if (this.connectOptions.DeployNameToDevice)
-                //    {
-                //        if (await this.SetDeviceNameAsync(this.connectOptions.Name))
-                //        {
-                //            await this.RebootAsync();
-                //        }
-                //    }
-=======
                 if (this.connectOptions.DeployNameToDevice)
                 {
                     Task.Run(
@@ -149,7 +122,6 @@
                             }
                         }); // BUGBUG - needed? .Wait();
                 }
->>>>>>> 3d070d1a
             }
             else if (args.Status == DeviceConnectionStatus.Failed)
             {
